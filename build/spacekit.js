--- conflicted
+++ resolved
@@ -468,7 +468,6 @@
       // longitude of ascending node
       const om = eph.get('om', 'rad');
 
-<<<<<<< HEAD
       // Argument of perihelion
       const peri = eph.get('w', 'rad');
 
@@ -490,12 +489,6 @@
       /*
 
       let M;
-=======
-      // LONGITUDE of perihelion
-      const p = eph.get('wBar', 'rad');
-
-      const ma = eph.get('ma', 'rad');
->>>>>>> fa5b1ad2
 
       // Calculate mean anomaly at jed
       const n = eph.get('n', 'rad');
